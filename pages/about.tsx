--- conflicted
+++ resolved
@@ -8,16 +8,10 @@
 import { AaveModal } from '../src/components/AaveModal/AaveModal';
 import { useAaveModal } from '../src/components/AaveModal/useAaveModal';
 import { Link } from '../src/components/Link';
-<<<<<<< HEAD
+import { SupplyFlowModal } from '../src/flows/SupplyFlowModal/SupplyFlowModal';
 import MainLayout from '../src/layouts/MainLayout';
 
 export default function About() {
-  const [open, setOpen] = useAaveModal(false);
-
-=======
-import { SupplyFlowModal } from '../src/flows/SupplyFlowModal/SupplyFlowModal';
-
-const About: NextPage = () => {
   const [open, setOpen] = useAaveModal(false);
   const [open2, setOpen2] = useAaveModal(false);
   const args = {
@@ -28,7 +22,6 @@
     balance: '12340',
     tokenSymbol: 'dai',
   };
->>>>>>> 37252bc6
   return (
     <Container maxWidth="lg">
       <Box
