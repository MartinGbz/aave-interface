import { Trans } from '@lingui/macro';
import Box from '@mui/material/Box';
import Button from '@mui/material/Button';
import Container from '@mui/material/Container';
import Typography from '@mui/material/Typography';
import type { NextPage } from 'next';
import * as React from 'react';

import { Link } from '../src/components/Link';
<<<<<<< HEAD
import { Trans } from '@lingui/macro';
import { useAaveModal } from 'src/components/AaveModal/useAaveModal';
import { AaveModal } from 'src/components/AaveModal/AaveModal';
=======
>>>>>>> 785b3c46

const About: NextPage = () => {
  const [open, setOpen] = useAaveModal(true);

  return (
    <Container maxWidth="lg">
      <Box
        sx={{
          my: 4,
          display: 'flex',
          flexDirection: 'column',
          justifyContent: 'center',
          alignItems: 'center',
        }}
      >
        <Typography variant="h4" component="h1" gutterBottom>
          <Trans>About the app</Trans>
        </Typography>
        <Box maxWidth="sm">
          <Button variant="contained" component={Link} noLinkStyle href="/">
            <Trans>Go to Home page</Trans>
          </Button>
        </Box>
        <Box maxWidth="sm" sx={{ mt: 5 }}>
          <Button variant="contained" onClick={() => setOpen(true)}>
            <Trans>Open Modal</Trans>
          </Button>
        </Box>
        <AaveModal title="Sobre nosotros" open={open} onClose={() => setOpen(false)}>
          Contenido
        </AaveModal>
      </Box>
    </Container>
  );
};

export default About;<|MERGE_RESOLUTION|>--- conflicted
+++ resolved
@@ -7,12 +7,10 @@
 import * as React from 'react';
 
 import { Link } from '../src/components/Link';
-<<<<<<< HEAD
 import { Trans } from '@lingui/macro';
 import { useAaveModal } from 'src/components/AaveModal/useAaveModal';
 import { AaveModal } from 'src/components/AaveModal/AaveModal';
-=======
->>>>>>> 785b3c46
+
 
 const About: NextPage = () => {
   const [open, setOpen] = useAaveModal(true);
