import { ApolloProvider } from '@apollo/client';
import { CacheProvider, EmotionCache } from '@emotion/react';
import { AppProps } from 'next/app';
import Head from 'next/head';
import * as React from 'react';
import { apolloClient } from 'src/utils/apolloClient';

import createEmotionCache from '../src/createEmotionCache';
import { ProtocolDataProvider } from '../src/hooks/useProtocolData';
import { AppGlobalStyles } from '../src/layouts/AppGlobalStyles';
import { MainLayout } from '../src/layouts/MainLayout';
import { LanguageProvider } from '../src/libs/LanguageProvider';
import { Web3ContextProvider } from '../src/libs/web3-data-provider/Web3ContextProvider';

// Client-side cache, shared for the whole session of the user in the browser.
const clientSideEmotionCache = createEmotionCache();

interface MyAppProps extends AppProps {
  emotionCache?: EmotionCache;
}

export default function MyApp(props: MyAppProps) {
  const { Component, emotionCache = clientSideEmotionCache, pageProps } = props;
  return (
    <CacheProvider value={emotionCache}>
      <Head>
        <meta name="viewport" content="initial-scale=1, width=device-width" />
      </Head>
      <ApolloProvider client={apolloClient}>
        <LanguageProvider>
          <ProtocolDataProvider>
<<<<<<< HEAD
            <AppGlobalStyles>
              <MainLayout>
                <Component {...pageProps} />
              </MainLayout>
            </AppGlobalStyles>
=======
            <Web3ContextProvider>
              <MainLayout>
                <Component {...pageProps} />
              </MainLayout>
            </Web3ContextProvider>
>>>>>>> 5b594d9e
          </ProtocolDataProvider>
        </LanguageProvider>
      </ApolloProvider>
    </CacheProvider>
  );
}<|MERGE_RESOLUTION|>--- conflicted
+++ resolved
@@ -29,19 +29,13 @@
       <ApolloProvider client={apolloClient}>
         <LanguageProvider>
           <ProtocolDataProvider>
-<<<<<<< HEAD
-            <AppGlobalStyles>
-              <MainLayout>
-                <Component {...pageProps} />
-              </MainLayout>
-            </AppGlobalStyles>
-=======
             <Web3ContextProvider>
-              <MainLayout>
-                <Component {...pageProps} />
-              </MainLayout>
+              <AppGlobalStyles>
+                <MainLayout>
+                  <Component {...pageProps} />
+                </MainLayout>
+              </AppGlobalStyles>
             </Web3ContextProvider>
->>>>>>> 5b594d9e
           </ProtocolDataProvider>
         </LanguageProvider>
       </ApolloProvider>
