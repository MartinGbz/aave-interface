import '/public/fonts/inter/inter.css';

import * as React from 'react';
import { TxBuilderProvider } from 'src/providers/TxBuilderProvider';

import { CacheProvider, EmotionCache } from '@emotion/react';
<<<<<<< HEAD
import { NextPage } from 'next';
=======

import { ApolloProvider } from '@apollo/client';
import { AppDataProvider } from 'src/hooks/app-data-provider/useAppDataProvider';
import { AppGlobalStyles } from '../src/layouts/AppGlobalStyles';
>>>>>>> 37252bc6
import { AppProps } from 'next/app';
import { ConnectionStatusProvider } from 'src/hooks/useConnectionStatusContext';
import Head from 'next/head';
import { LanguageProvider } from '../src/libs/LanguageProvider';
import { MainLayout } from '../src/layouts/MainLayout';
import { ProtocolDataProvider } from '../src/hooks/useProtocolDataContext';
import { apolloClient } from 'src/utils/apolloClient';
import createEmotionCache from '../src/createEmotionCache';
<<<<<<< HEAD
import { ProtocolDataProvider } from '../src/hooks/useProtocolData';
import { AppGlobalStyles } from '../src/layouts/AppGlobalStyles';
import { LanguageProvider } from '../src/libs/LanguageProvider';
import { Web3ContextProvider } from '../src/libs/web3-data-provider/Web3ContextProvider';
=======
import { BackgroundDataProvider } from 'src/hooks/app-data-provider/BackgroundDataProvider';
import { Web3ContextProvider } from 'src/libs/web3-data-provider/Web3ContextProvider';
>>>>>>> 37252bc6

// Client-side cache, shared for the whole session of the user in the browser.
const clientSideEmotionCache = createEmotionCache();

type NextPageWithLayout = NextPage & {
  getLayout?: (page: React.ReactElement) => React.ReactNode;
};

interface MyAppProps extends AppProps {
  emotionCache?: EmotionCache;
  Component: NextPageWithLayout;
}

export default function MyApp(props: MyAppProps) {
  const { Component, emotionCache = clientSideEmotionCache, pageProps } = props;
  const getLayout = Component.getLayout ?? ((page: React.ReactNode) => page);

  return (
    <CacheProvider value={emotionCache}>
      <Head>
        <meta name="viewport" content="initial-scale=1, width=device-width" />
      </Head>

      <ApolloProvider client={apolloClient}>
        <LanguageProvider>
<<<<<<< HEAD
          <ProtocolDataProvider>
            <Web3ContextProvider>
              <AppGlobalStyles>{getLayout(<Component {...pageProps} />)}</AppGlobalStyles>
            </Web3ContextProvider>
          </ProtocolDataProvider>
=======
          <Web3ContextProvider>
            <ProtocolDataProvider>
              <ConnectionStatusProvider>
                <AppGlobalStyles>
                  <BackgroundDataProvider>
                    <AppDataProvider>
                      <TxBuilderProvider>
                        <MainLayout>
                          <Component {...pageProps} />
                        </MainLayout>
                      </TxBuilderProvider>
                    </AppDataProvider>
                  </BackgroundDataProvider>
                </AppGlobalStyles>
              </ConnectionStatusProvider>
            </ProtocolDataProvider>
          </Web3ContextProvider>
>>>>>>> 37252bc6
        </LanguageProvider>
      </ApolloProvider>
    </CacheProvider>
  );
}<|MERGE_RESOLUTION|>--- conflicted
+++ resolved
@@ -1,34 +1,22 @@
 import '/public/fonts/inter/inter.css';
 
+import { ApolloProvider } from '@apollo/client';
+import { CacheProvider, EmotionCache } from '@emotion/react';
+import { NextPage } from 'next';
+import { AppProps } from 'next/app';
+import Head from 'next/head';
 import * as React from 'react';
+import { BackgroundDataProvider } from 'src/hooks/app-data-provider/BackgroundDataProvider';
+import { AppDataProvider } from 'src/hooks/app-data-provider/useAppDataProvider';
+import { ConnectionStatusProvider } from 'src/hooks/useConnectionStatusContext';
+import { Web3ContextProvider } from 'src/libs/web3-data-provider/Web3ContextProvider';
 import { TxBuilderProvider } from 'src/providers/TxBuilderProvider';
+import { apolloClient } from 'src/utils/apolloClient';
 
-import { CacheProvider, EmotionCache } from '@emotion/react';
-<<<<<<< HEAD
-import { NextPage } from 'next';
-=======
-
-import { ApolloProvider } from '@apollo/client';
-import { AppDataProvider } from 'src/hooks/app-data-provider/useAppDataProvider';
-import { AppGlobalStyles } from '../src/layouts/AppGlobalStyles';
->>>>>>> 37252bc6
-import { AppProps } from 'next/app';
-import { ConnectionStatusProvider } from 'src/hooks/useConnectionStatusContext';
-import Head from 'next/head';
-import { LanguageProvider } from '../src/libs/LanguageProvider';
-import { MainLayout } from '../src/layouts/MainLayout';
+import createEmotionCache from '../src/createEmotionCache';
 import { ProtocolDataProvider } from '../src/hooks/useProtocolDataContext';
-import { apolloClient } from 'src/utils/apolloClient';
-import createEmotionCache from '../src/createEmotionCache';
-<<<<<<< HEAD
-import { ProtocolDataProvider } from '../src/hooks/useProtocolData';
 import { AppGlobalStyles } from '../src/layouts/AppGlobalStyles';
 import { LanguageProvider } from '../src/libs/LanguageProvider';
-import { Web3ContextProvider } from '../src/libs/web3-data-provider/Web3ContextProvider';
-=======
-import { BackgroundDataProvider } from 'src/hooks/app-data-provider/BackgroundDataProvider';
-import { Web3ContextProvider } from 'src/libs/web3-data-provider/Web3ContextProvider';
->>>>>>> 37252bc6
 
 // Client-side cache, shared for the whole session of the user in the browser.
 const clientSideEmotionCache = createEmotionCache();
@@ -54,13 +42,6 @@
 
       <ApolloProvider client={apolloClient}>
         <LanguageProvider>
-<<<<<<< HEAD
-          <ProtocolDataProvider>
-            <Web3ContextProvider>
-              <AppGlobalStyles>{getLayout(<Component {...pageProps} />)}</AppGlobalStyles>
-            </Web3ContextProvider>
-          </ProtocolDataProvider>
-=======
           <Web3ContextProvider>
             <ProtocolDataProvider>
               <ConnectionStatusProvider>
@@ -68,9 +49,7 @@
                   <BackgroundDataProvider>
                     <AppDataProvider>
                       <TxBuilderProvider>
-                        <MainLayout>
-                          <Component {...pageProps} />
-                        </MainLayout>
+                        <AppGlobalStyles>{getLayout(<Component {...pageProps} />)}</AppGlobalStyles>
                       </TxBuilderProvider>
                     </AppDataProvider>
                   </BackgroundDataProvider>
@@ -78,7 +57,6 @@
               </ConnectionStatusProvider>
             </ProtocolDataProvider>
           </Web3ContextProvider>
->>>>>>> 37252bc6
         </LanguageProvider>
       </ApolloProvider>
     </CacheProvider>
