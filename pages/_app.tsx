--- conflicted
+++ resolved
@@ -1,16 +1,3 @@
-<<<<<<< HEAD
-import * as React from "react";
-import Head from "next/head";
-import { AppProps } from "next/app";
-import { CacheProvider, EmotionCache } from "@emotion/react";
-import createEmotionCache from "../src/createEmotionCache";
-import "/public/fonts/inter/inter.css";
-import { MainLayout } from "../src/layouts/MainLayout";
-import { Web3Provider } from "../src/libs/web3-data-provider";
-import { getSupportedChainIds } from "../src/helpers/config/markets-and-network-config";
-import { ethers } from "ethers";
-import { Web3ReactProvider } from "@web3-react/core";
-=======
 import * as React from 'react';
 import Head from 'next/head';
 import { AppProps } from 'next/app';
@@ -19,7 +6,10 @@
 import '/public/fonts/inter/inter.css';
 import { MainLayout } from '../src/layouts/MainLayout';
 import { LanguageProvider } from '../src/libs/LanguageProvider';
->>>>>>> 0ec5accf
+import { getSupportedChainIds } from 'src/helpers/config/markets-and-network-config';
+import { Web3ReactProvider } from '@web3-react/core';
+import { Web3Provider } from 'src/libs/web3-data-provider';
+import { ethers } from 'ethers';
 
 // Client-side cache, shared for the whole session of the user in the browser.
 const clientSideEmotionCache = createEmotionCache();
@@ -47,23 +37,18 @@
       <Head>
         <meta name="viewport" content="initial-scale=1, width=device-width" />
       </Head>
-<<<<<<< HEAD
+
       {/* <SafeHydrate> */}
-        <Web3ReactProvider getLibrary={getWeb3Library}>
-          <Web3Provider supportedChainIds={getSupportedChainIds()}>
+      <Web3ReactProvider getLibrary={getWeb3Library}>
+        <Web3Provider supportedChainIds={getSupportedChainIds()}>
+          <LanguageProvider>
             <MainLayout>
               <Component {...pageProps} />
             </MainLayout>
-          </Web3Provider>
-        </Web3ReactProvider>
+          </LanguageProvider>
+        </Web3Provider>
+      </Web3ReactProvider>
       {/* </SafeHydrate> */}
-=======
-      <LanguageProvider>
-        <MainLayout>
-          <Component {...pageProps} />
-        </MainLayout>
-      </LanguageProvider>
->>>>>>> 0ec5accf
     </CacheProvider>
   );
 }