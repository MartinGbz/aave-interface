--- conflicted
+++ resolved
@@ -7,16 +7,13 @@
   Repay,
   CollateralChange,
   RateSwitch,
-<<<<<<< HEAD
   Stake,
   Unstake,
   Cooldown,
   ClaimStakeRewards,
-=======
   ClaimRewards,
   Emode,
   Faucet,
->>>>>>> 2ddf3e30
 }
 
 interface ModalContextType {
@@ -26,16 +23,13 @@
   openRepay: (underlyingAsset: string) => void;
   openCollateralChange: (underlyingAsset: string) => void;
   openRateSwitch: (underlyingAsset: string) => void;
-<<<<<<< HEAD
   openStake: (stakeAsset: string, stakeAssetName: string, icon: string) => void;
   openUnstake: (stakeAsset: string, stakeAssetName: string, icon: string) => void;
   openCooldown: (stakeAsset: string, stakeAssetName: string, icon: string) => void;
   openClaimStakeRewards: () => void;
-=======
   openClaimRewards: () => void;
   openEmode: () => void;
   openFaucet: (underlyingAsset: string) => void;
->>>>>>> 2ddf3e30
   close: () => void;
   type?: ModalType;
   args?: { [key: string]: string };
@@ -75,7 +69,6 @@
           setType(ModalType.RateSwitch);
           setArgs({ underlyingAsset });
         },
-<<<<<<< HEAD
         openStake: (stakeAsset, stakeAssetName, icon) => {
           setType(ModalType.Stake);
           setArgs({ stakeAsset, stakeAssetName, icon });
@@ -91,7 +84,7 @@
         openClaimStakeRewards: () => {
           setType(ModalType.ClaimStakeRewards);
           setArgs({});
-=======
+        },
         openClaimRewards: () => {
           setType(ModalType.ClaimRewards);
         },
@@ -101,7 +94,6 @@
         openFaucet: (underlyingAsset) => {
           setType(ModalType.Faucet);
           setArgs({ underlyingAsset });
->>>>>>> 2ddf3e30
         },
         close: () => {
           setType(undefined);
