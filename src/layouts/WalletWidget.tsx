<<<<<<< HEAD
import React, { useEffect, useState } from "react";
import Menu from "@mui/material/Menu";
import MenuItem from "@mui/material/MenuItem";
import {
  Box,
  Button,
  Divider,
  ListItemIcon,
  ListItemText,
} from "@mui/material";
import { ColorModeContext } from "./MainLayout";
import { useTheme } from "@mui/system";
import { useWeb3Context } from "src/libs/web3-data-provider";
import useGetEns from "src/libs/hooks/use-get-ens";
import ContentCopyRoundedIcon from '@mui/icons-material/ContentCopyRounded';
import OpenInNewRoundedIcon from '@mui/icons-material/OpenInNewRounded';
import RemoveCircleOutlineRoundedIcon from '@mui/icons-material/RemoveCircleOutlineRounded';
import ArrowDropDownIcon from '@mui/icons-material/ArrowDropDown';
import { getNetworkConfig } from "src/utils/marketsAndNetworksConfig";
import makeBlockie from 'ethereum-blockies-base64';
import { textCenterEllipsis } from "@aave/aave-ui-kit";
import { Person } from "@mui/icons-material";
=======
import { GitHub, LibraryBooks, Person, QuestionMarkOutlined } from '@mui/icons-material';
import ArrowDropDownIcon from '@mui/icons-material/ArrowDropDown';
import Brightness4Icon from '@mui/icons-material/Brightness4';
import Brightness7Icon from '@mui/icons-material/Brightness7';
import { Button, Divider, ListItemIcon, ListItemText, MenuList } from '@mui/material';
import Menu from '@mui/material/Menu';
import MenuItem from '@mui/material/MenuItem';
import { useTheme } from '@mui/system';
import * as React from 'react';

import { ColorModeContext } from './MainLayout';
>>>>>>> 785b3c46

export default function WalletWidget() {
  const {connectWallet, disconnectWallet, currentAccount, connected, hasCachedProvider, networkId} = useWeb3Context();
  
  const { name: ensName, avatar: ensAvatar } = useGetEns(currentAccount);
  const ensNameAbbreviated = ensName
  ? ensName.length > 18
    ? textCenterEllipsis(ensName, 12, 3)
    : ensName
  : undefined;

  const theme = useTheme();
  const colorMode = React.useContext(ColorModeContext);
  
  const [anchorEl, setAnchorEl] = useState(null);
  const [useBlockie, setUseBlockie] = useState(false);

  useEffect(() => {
    if (hasCachedProvider()) {
      connectWallet();
    }
  }, []);

  useEffect(() => {
    if (ensAvatar) {
      setUseBlockie(false);
    }
  }, [ensAvatar]);

  const open = Boolean(anchorEl);
<<<<<<< HEAD

  const networkConfig = getNetworkConfig(networkId);

  const handleClick = (event: { currentTarget: React.SetStateAction<null>; }) => {
    if (!connected) {
      connectWallet();
    } else {
      setAnchorEl(event.currentTarget);
    }
  };

  const handleDisconnect = () => {
    if(connected) {
      disconnectWallet()
      setAnchorEl(null);
    }
  };

  const handleCopy = async () => {
    navigator.clipboard.writeText(currentAccount)
    setAnchorEl(null);
=======
  // eslint-disable-next-line @typescript-eslint/no-explicit-any
  const handleClick = (event: any) => {
    setAnchorEl(event.currentTarget);
>>>>>>> 785b3c46
  };

  const handleClose = () => {
    setAnchorEl(null);
  };

  const handleEtherscanLink = () => {
    const explorerLink = `${networkConfig.explorerLink}/address/${currentAccount}`;
    console.log('explorer link: ', explorerLink)
    window.open(explorerLink, "_blank");
    setAnchorEl(null);
  };

  return (
    <div>
      <Button
        variant="outlined"
        size="small"
        aria-label="more"
        id="wallet-button"
        aria-controls={open ? 'more-menu' : undefined}
        aria-expanded={open ? 'true' : undefined}
        aria-haspopup="true"
        onClick={handleClick}
        color="inherit"
        startIcon={
            connected ? (<img 
              style={{width: "15px", height: "15px"}}
              src={useBlockie ? makeBlockie(currentAccount) : ensAvatar}
              alt=""
              onError={() => setUseBlockie(true)}
            />)
            : <Person />
        }
        endIcon={<ArrowDropDownIcon />}
      >
        {currentAccount? 
          (<div>{
            ensNameAbbreviated
            ? ensNameAbbreviated
            : textCenterEllipsis(currentAccount, 4, 4)}
          </div>) 
          : 'Connect Wallet'}
      </Button>
      <Menu
        id="more-menu"
        MenuListProps={{
          'aria-labelledby': 'more-button',
        }}
        anchorEl={anchorEl}
        open={open}
        onClose={handleClose}
        PaperProps={{
          style: {
            minWidth: 120,
          },
        }}
      >
<<<<<<< HEAD
        <MenuItem>
          {networkConfig.name}
        </MenuItem>
        <Divider />
        <MenuItem onClick={handleCopy}>
          <ListItemIcon>
            <ContentCopyRoundedIcon fontSize="small" />
          </ListItemIcon>
          <ListItemText>Copy address</ListItemText>
        </MenuItem>
        <MenuItem onClick={handleEtherscanLink}>
          <ListItemIcon>
            <OpenInNewRoundedIcon fontSize="small" />
          </ListItemIcon>
          <ListItemText>View on Etherscan</ListItemText>
        </MenuItem>
        <MenuItem onClick={handleDisconnect}>
          <ListItemIcon>
            <RemoveCircleOutlineRoundedIcon fontSize="small" />
          </ListItemIcon>
          <ListItemText>Disconnect Wallet</ListItemText>
        </MenuItem>
=======
        <MenuList>
          <MenuItem>
            <ListItemIcon>
              <QuestionMarkOutlined fontSize="small" />
            </ListItemIcon>
            <ListItemText>FAQ</ListItemText>
          </MenuItem>
          <MenuItem>
            <ListItemIcon>
              <LibraryBooks fontSize="small" />
            </ListItemIcon>
            <ListItemText>Developers</ListItemText>
          </MenuItem>
          <Divider />
          <MenuItem>
            <ListItemIcon>
              <QuestionMarkOutlined fontSize="small" />
            </ListItemIcon>
            <ListItemText>Discord</ListItemText>
          </MenuItem>
          <MenuItem>
            <ListItemIcon>
              <GitHub fontSize="small" />
            </ListItemIcon>
            <ListItemText>Github</ListItemText>
          </MenuItem>
          <Divider />
          <MenuItem onClick={colorMode.toggleColorMode}>
            <ListItemIcon>
              {theme.palette.mode === 'dark' ? <Brightness7Icon /> : <Brightness4Icon />}
            </ListItemIcon>
            <ListItemText>
              Switch to {theme.palette.mode === 'dark' ? 'light' : 'dark'} mode
            </ListItemText>
          </MenuItem>
        </MenuList>
>>>>>>> 785b3c46
      </Menu>
    </div>
  );
}<|MERGE_RESOLUTION|>--- conflicted
+++ resolved
@@ -1,53 +1,41 @@
-<<<<<<< HEAD
-import React, { useEffect, useState } from "react";
-import Menu from "@mui/material/Menu";
-import MenuItem from "@mui/material/MenuItem";
-import {
-  Box,
-  Button,
-  Divider,
-  ListItemIcon,
-  ListItemText,
-} from "@mui/material";
-import { ColorModeContext } from "./MainLayout";
-import { useTheme } from "@mui/system";
-import { useWeb3Context } from "src/libs/web3-data-provider";
-import useGetEns from "src/libs/hooks/use-get-ens";
+import { textCenterEllipsis } from '@aave/aave-ui-kit';
+import { Person } from '@mui/icons-material';
+import ArrowDropDownIcon from '@mui/icons-material/ArrowDropDown';
 import ContentCopyRoundedIcon from '@mui/icons-material/ContentCopyRounded';
 import OpenInNewRoundedIcon from '@mui/icons-material/OpenInNewRounded';
 import RemoveCircleOutlineRoundedIcon from '@mui/icons-material/RemoveCircleOutlineRounded';
-import ArrowDropDownIcon from '@mui/icons-material/ArrowDropDown';
-import { getNetworkConfig } from "src/utils/marketsAndNetworksConfig";
-import makeBlockie from 'ethereum-blockies-base64';
-import { textCenterEllipsis } from "@aave/aave-ui-kit";
-import { Person } from "@mui/icons-material";
-=======
-import { GitHub, LibraryBooks, Person, QuestionMarkOutlined } from '@mui/icons-material';
-import ArrowDropDownIcon from '@mui/icons-material/ArrowDropDown';
-import Brightness4Icon from '@mui/icons-material/Brightness4';
-import Brightness7Icon from '@mui/icons-material/Brightness7';
-import { Button, Divider, ListItemIcon, ListItemText, MenuList } from '@mui/material';
+import { Box, Button, Divider, ListItemIcon, ListItemText } from '@mui/material';
 import Menu from '@mui/material/Menu';
 import MenuItem from '@mui/material/MenuItem';
 import { useTheme } from '@mui/system';
-import * as React from 'react';
+import makeBlockie from 'ethereum-blockies-base64';
+import React, { useEffect, useState } from 'react';
+import useGetEns from 'src/libs/hooks/use-get-ens';
+import { useWeb3Context } from 'src/libs/web3-data-provider';
+import { getNetworkConfig } from 'src/utils/marketsAndNetworksConfig';
 
 import { ColorModeContext } from './MainLayout';
->>>>>>> 785b3c46
 
 export default function WalletWidget() {
-  const {connectWallet, disconnectWallet, currentAccount, connected, hasCachedProvider, networkId} = useWeb3Context();
-  
+  const {
+    connectWallet,
+    disconnectWallet,
+    currentAccount,
+    connected,
+    hasCachedProvider,
+    networkId,
+  } = useWeb3Context();
+
   const { name: ensName, avatar: ensAvatar } = useGetEns(currentAccount);
   const ensNameAbbreviated = ensName
-  ? ensName.length > 18
-    ? textCenterEllipsis(ensName, 12, 3)
-    : ensName
-  : undefined;
+    ? ensName.length > 18
+      ? textCenterEllipsis(ensName, 12, 3)
+      : ensName
+    : undefined;
 
   const theme = useTheme();
   const colorMode = React.useContext(ColorModeContext);
-  
+
   const [anchorEl, setAnchorEl] = useState(null);
   const [useBlockie, setUseBlockie] = useState(false);
 
@@ -64,11 +52,10 @@
   }, [ensAvatar]);
 
   const open = Boolean(anchorEl);
-<<<<<<< HEAD
 
   const networkConfig = getNetworkConfig(networkId);
 
-  const handleClick = (event: { currentTarget: React.SetStateAction<null>; }) => {
+  const handleClick = (event: { currentTarget: React.SetStateAction<null> }) => {
     if (!connected) {
       connectWallet();
     } else {
@@ -77,20 +64,15 @@
   };
 
   const handleDisconnect = () => {
-    if(connected) {
-      disconnectWallet()
+    if (connected) {
+      disconnectWallet();
       setAnchorEl(null);
     }
   };
 
   const handleCopy = async () => {
-    navigator.clipboard.writeText(currentAccount)
+    navigator.clipboard.writeText(currentAccount);
     setAnchorEl(null);
-=======
-  // eslint-disable-next-line @typescript-eslint/no-explicit-any
-  const handleClick = (event: any) => {
-    setAnchorEl(event.currentTarget);
->>>>>>> 785b3c46
   };
 
   const handleClose = () => {
@@ -99,8 +81,8 @@
 
   const handleEtherscanLink = () => {
     const explorerLink = `${networkConfig.explorerLink}/address/${currentAccount}`;
-    console.log('explorer link: ', explorerLink)
-    window.open(explorerLink, "_blank");
+    console.log('explorer link: ', explorerLink);
+    window.open(explorerLink, '_blank');
     setAnchorEl(null);
   };
 
@@ -117,23 +99,26 @@
         onClick={handleClick}
         color="inherit"
         startIcon={
-            connected ? (<img 
-              style={{width: "15px", height: "15px"}}
+          connected ? (
+            <img
+              style={{ width: '15px', height: '15px' }}
               src={useBlockie ? makeBlockie(currentAccount) : ensAvatar}
               alt=""
               onError={() => setUseBlockie(true)}
-            />)
-            : <Person />
+            />
+          ) : (
+            <Person />
+          )
         }
         endIcon={<ArrowDropDownIcon />}
       >
-        {currentAccount? 
-          (<div>{
-            ensNameAbbreviated
-            ? ensNameAbbreviated
-            : textCenterEllipsis(currentAccount, 4, 4)}
-          </div>) 
-          : 'Connect Wallet'}
+        {currentAccount ? (
+          <div>
+            {ensNameAbbreviated ? ensNameAbbreviated : textCenterEllipsis(currentAccount, 4, 4)}
+          </div>
+        ) : (
+          'Connect Wallet'
+        )}
       </Button>
       <Menu
         id="more-menu"
@@ -149,10 +134,7 @@
           },
         }}
       >
-<<<<<<< HEAD
-        <MenuItem>
-          {networkConfig.name}
-        </MenuItem>
+        <MenuItem>{networkConfig.name}</MenuItem>
         <Divider />
         <MenuItem onClick={handleCopy}>
           <ListItemIcon>
@@ -172,44 +154,6 @@
           </ListItemIcon>
           <ListItemText>Disconnect Wallet</ListItemText>
         </MenuItem>
-=======
-        <MenuList>
-          <MenuItem>
-            <ListItemIcon>
-              <QuestionMarkOutlined fontSize="small" />
-            </ListItemIcon>
-            <ListItemText>FAQ</ListItemText>
-          </MenuItem>
-          <MenuItem>
-            <ListItemIcon>
-              <LibraryBooks fontSize="small" />
-            </ListItemIcon>
-            <ListItemText>Developers</ListItemText>
-          </MenuItem>
-          <Divider />
-          <MenuItem>
-            <ListItemIcon>
-              <QuestionMarkOutlined fontSize="small" />
-            </ListItemIcon>
-            <ListItemText>Discord</ListItemText>
-          </MenuItem>
-          <MenuItem>
-            <ListItemIcon>
-              <GitHub fontSize="small" />
-            </ListItemIcon>
-            <ListItemText>Github</ListItemText>
-          </MenuItem>
-          <Divider />
-          <MenuItem onClick={colorMode.toggleColorMode}>
-            <ListItemIcon>
-              {theme.palette.mode === 'dark' ? <Brightness7Icon /> : <Brightness4Icon />}
-            </ListItemIcon>
-            <ListItemText>
-              Switch to {theme.palette.mode === 'dark' ? 'light' : 'dark'} mode
-            </ListItemText>
-          </MenuItem>
-        </MenuList>
->>>>>>> 785b3c46
       </Menu>
     </div>
   );
