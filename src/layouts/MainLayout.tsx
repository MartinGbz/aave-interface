import React from "react";
import { ThemeProvider } from "@mui/material/styles";
import CssBaseline from "@mui/material/CssBaseline";
import AppHeader from "./AppHeader";
import { getTheme } from "../utils/theme";
import { useMediaQuery } from "@mui/material";

export const ColorModeContext = React.createContext({
  toggleColorMode: () => {},
});

type Mode = "light" | "dark";

/**
 * Main Layout component which wrapps around the whole app
 * @param param0
 * @returns
 */
export const MainLayout: React.FC = ({ children }) => {
  const prefersDarkMode = useMediaQuery("(prefers-color-scheme: dark)");
  const [mode, setMode] = React.useState<Mode>(
    prefersDarkMode ? "dark" : "light"
  );
  const colorMode = React.useMemo(
    () => ({
      toggleColorMode: () => {
        setMode((prevMode) => {
          const newMode = prevMode === "light" ? "dark" : "light";
          localStorage.setItem("colorMode", newMode);
          return newMode;
        });
      },
    }),
    []
  );

  React.useEffect(() => {
    const initialMode = localStorage?.getItem("colorMode") as Mode;
    if (initialMode) {
      setMode(initialMode);
    } else if (prefersDarkMode) {
      setMode("dark");
    }
  }, []);

  const theme = React.useMemo(() => getTheme(mode), [mode]);
  return (
<<<<<<< HEAD
    
      <>
        <AppHeader />
        <main>{children}</main>
      </>
=======
    <ColorModeContext.Provider value={colorMode}>
      <ThemeProvider theme={theme}>
        {/* CssBaseline kickstart an elegant, consistent, and simple baseline to build upon. */}
        <CssBaseline />
        <AppHeader />
        <main>{children}</main>
      </ThemeProvider>
    </ColorModeContext.Provider>
>>>>>>> 29ab6deb
  );
};<|MERGE_RESOLUTION|>--- conflicted
+++ resolved
@@ -45,13 +45,6 @@
 
   const theme = React.useMemo(() => getTheme(mode), [mode]);
   return (
-<<<<<<< HEAD
-    
-      <>
-        <AppHeader />
-        <main>{children}</main>
-      </>
-=======
     <ColorModeContext.Provider value={colorMode}>
       <ThemeProvider theme={theme}>
         {/* CssBaseline kickstart an elegant, consistent, and simple baseline to build upon. */}
@@ -60,6 +53,5 @@
         <main>{children}</main>
       </ThemeProvider>
     </ColorModeContext.Provider>
->>>>>>> 29ab6deb
   );
 };