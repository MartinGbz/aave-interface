--- conflicted
+++ resolved
@@ -1,10 +1,7 @@
 import React, { ReactNode } from 'react';
 
-<<<<<<< HEAD
-=======
-import { MarketSwitcher } from '../components/MarketSwitcher';
->>>>>>> 43301a4c
 import { AppHeader } from './AppHeader';
+import { Box } from '@mui/material';
 
 export function MainLayout({
   children,
@@ -16,16 +13,9 @@
   return (
     <>
       <AppHeader topLineHeight={headerTopLineHeight} />
-<<<<<<< HEAD
       <Box component="main" sx={{ display: 'flex', flexDirection: 'column', flex: 1 }}>
         {children}
       </Box>
-=======
-
-      <main>{children}</main>
-
-      <MarketSwitcher />
->>>>>>> 43301a4c
     </>
   );
 }