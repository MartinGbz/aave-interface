import { Trans } from '@lingui/macro';
import { useLingui } from '@lingui/react';
import Brightness4Icon from '@mui/icons-material/Brightness4';
import Brightness7Icon from '@mui/icons-material/Brightness7';
import MoreHorizIcon from '@mui/icons-material/MoreHoriz';
import { Button, Divider, ListItemIcon, ListItemText, MenuList, SvgIcon } from '@mui/material';
import Menu from '@mui/material/Menu';
import MenuItem from '@mui/material/MenuItem';
import { useTheme } from '@mui/system';
import React from 'react';

import { Link } from '../components/Link';
import { moreNavigation } from '../ui-config/menu-items';
import { ColorModeContext } from './AppGlobalStyles';

export default function MoreMenu() {
  const { i18n } = useLingui();
  const theme = useTheme();
  const colorMode = React.useContext(ColorModeContext);
<<<<<<< HEAD

  const [anchorEl, setAnchorEl] = React.useState(null);
=======
  const [anchorEl, setAnchorEl] = React.useState<Element | null>(null);
>>>>>>> 05a06ca2
  const open = Boolean(anchorEl);

  const handleClick = (event: React.MouseEvent<HTMLButtonElement, MouseEvent>) => {
    setAnchorEl(event.currentTarget);
  };
  const handleClose = () => {
    setAnchorEl(null);
  };

  return (
    <>
      <Button
        size="small"
        aria-label="more"
        id="more-button"
        aria-controls={open ? 'more-menu' : undefined}
        aria-expanded={open ? 'true' : undefined}
        aria-haspopup="true"
        onClick={handleClick}
        sx={{ color: 'common.white' }}
      >
        <Trans>More</Trans>
        <MoreHorizIcon color="inherit" />
      </Button>

      <Menu
        id="more-menu"
        MenuListProps={{
          'aria-labelledby': 'more-button',
        }}
        anchorEl={anchorEl}
        open={open}
        onClose={handleClose}
        PaperProps={{
          style: {
            minWidth: 240,
          },
        }}
      >
        <MenuList>
          {moreNavigation.map((item, index) => (
            <MenuItem component={Link} href={item.link} key={index}>
              <ListItemIcon>
                <SvgIcon sx={{}}>{item.icon}</SvgIcon>
              </ListItemIcon>
              <ListItemText>{i18n._(item.title)}</ListItemText>
            </MenuItem>
          ))}

          <Divider />

          <MenuItem onClick={colorMode.toggleColorMode}>
            <ListItemIcon>
              {theme.palette.mode === 'dark' ? <Brightness7Icon /> : <Brightness4Icon />}
            </ListItemIcon>
            <ListItemText>
              Switch to {theme.palette.mode === 'dark' ? 'light' : 'dark'} mode
            </ListItemText>
          </MenuItem>
        </MenuList>
      </Menu>
    </>
  );
}<|MERGE_RESOLUTION|>--- conflicted
+++ resolved
@@ -17,12 +17,8 @@
   const { i18n } = useLingui();
   const theme = useTheme();
   const colorMode = React.useContext(ColorModeContext);
-<<<<<<< HEAD
 
-  const [anchorEl, setAnchorEl] = React.useState(null);
-=======
   const [anchorEl, setAnchorEl] = React.useState<Element | null>(null);
->>>>>>> 05a06ca2
   const open = Boolean(anchorEl);
 
   const handleClick = (event: React.MouseEvent<HTMLButtonElement, MouseEvent>) => {
