<<<<<<< HEAD
import { useLingui } from '@lingui/react';
import { Button, List, ListItem } from '@mui/material';
import Box from '@mui/material/Box';
import dynamic from 'next/dynamic';
=======
>>>>>>> 37252bc6
import * as React from 'react';

import { alpha, styled } from '@mui/material/styles';

import Box from '@mui/material/Box';
import { Button } from '@mui/material';
import Container from '@mui/material/Container';
import { Link } from '../components/Link';
<<<<<<< HEAD
import { useProtocolDataContext } from '../hooks/useProtocolData';
import { navigation } from '../ui-config/menu-items';
import { uiConfig } from '../uiConfig';
import { MoreMenu } from './MoreMenu';
import { SettingsMenu } from './SettingsMenu';
=======
import MoreMenu from './MoreMenu';
import dynamic from 'next/dynamic';
import { uiConfig } from '../uiConfig';
>>>>>>> 37252bc6

const WalletWidget = dynamic(() => import('./WalletWidget'), {
  ssr: false,
});

interface AppHeaderProps {
  topLineHeight: number;
}

export function AppHeader({ topLineHeight }: AppHeaderProps) {
  const { i18n } = useLingui();
  const { currentMarketData } = useProtocolDataContext();
  const headerHeight = 48;

  return (
    <>
      <Box
        component="header"
        sx={(theme) => ({
          height: headerHeight,
          position: 'sticky',
          top: 0,
          transition: theme.transitions.create('top'),
          zIndex: theme.zIndex.appBar,
          bgcolor: 'background.header',
          p: '8px 20px',
          display: 'flex',
          alignItems: 'center',
          flexDirection: 'space-between',
          boxShadow: 'inset 0px -1px 0px rgba(255, 255, 255, 0.12)',
        })}
      >
        <Box
          component={Link}
          href="/"
          aria-label="Go to homepage"
          sx={{ lineHeight: 0, mr: 7, transition: '0.3s ease all', '&:hover': { opacity: 0.7 } }}
        >
          <img src={uiConfig.appLogo} alt="An SVG of an eye" height={20} />
        </Box>
<<<<<<< HEAD

        <List sx={{ display: { xs: 'none', sm: 'flex' }, alignItems: 'center' }} disablePadding>
          {navigation.map((item, index) => (
            <ListItem
              sx={{
                display:
                  !!item.isVisible && !item.isVisible(currentMarketData) ? 'none' : 'inline-flex',
                width: 'unset',
                mr: 2,
              }}
              data-cy={item.dataCy}
              disablePadding
              key={index}
            >
              <Button
                component={Link}
                href={item.link}
                sx={{
                  color: 'common.white',
                  p: '6px 8px',
                  '&:hover': {
                    bgcolor: 'rgba(250, 251, 252, 0.08)',
                  },
                }}
              >
                {i18n._(item.title)}
              </Button>
            </ListItem>
          ))}

          <ListItem sx={{ width: 'unset' }} disablePadding>
            <MoreMenu />
          </ListItem>
        </List>

=======
        <Box
          sx={{
            display: { xs: 'none', sm: 'initial' },
            mr: '12px',
          }}
        >
          <Button size="small" color="inherit" component={Link} href="/markets">
            Markets
          </Button>
        </Box>
        <Box sx={{ display: { xs: 'none', sm: 'initial' }, mr: '12px' }}>
          <Button size="small" color="inherit" component={Link} href="/">
            Dashboard
          </Button>
        </Box>
        <Box
          sx={{ display: { xs: 'none', sm: 'initial' }, mr: '12px' }}
          component={Link}
          href="/about"
        >
          <Button size="small" color="inherit">
            Stake
          </Button>
        </Box>
        <Box sx={{ display: { xs: 'none', sm: 'initial' }, mr: '12px' }}>
          <Button size="small" color="inherit">
            Governance
          </Button>
        </Box>
>>>>>>> 37252bc6
        <Box sx={{ flexGrow: 1 }} />

        <WalletWidget />
        <SettingsMenu />
      </Box>

      <Box
        sx={{
          position: 'absolute',
          top: headerHeight,
          left: 0,
          zIndex: -1,
          width: '100%',
          height: `${topLineHeight}px`,
          bgcolor: '#090815',
          transition: 'all 0.2s ease-in-out',
        }}
      />
    </>
  );
}<|MERGE_RESOLUTION|>--- conflicted
+++ resolved
@@ -1,29 +1,15 @@
-<<<<<<< HEAD
 import { useLingui } from '@lingui/react';
 import { Button, List, ListItem } from '@mui/material';
 import Box from '@mui/material/Box';
 import dynamic from 'next/dynamic';
-=======
->>>>>>> 37252bc6
 import * as React from 'react';
 
-import { alpha, styled } from '@mui/material/styles';
-
-import Box from '@mui/material/Box';
-import { Button } from '@mui/material';
-import Container from '@mui/material/Container';
 import { Link } from '../components/Link';
-<<<<<<< HEAD
-import { useProtocolDataContext } from '../hooks/useProtocolData';
+import { useProtocolDataContext } from '../hooks/useProtocolDataContext';
 import { navigation } from '../ui-config/menu-items';
 import { uiConfig } from '../uiConfig';
 import { MoreMenu } from './MoreMenu';
 import { SettingsMenu } from './SettingsMenu';
-=======
-import MoreMenu from './MoreMenu';
-import dynamic from 'next/dynamic';
-import { uiConfig } from '../uiConfig';
->>>>>>> 37252bc6
 
 const WalletWidget = dynamic(() => import('./WalletWidget'), {
   ssr: false,
@@ -64,7 +50,6 @@
         >
           <img src={uiConfig.appLogo} alt="An SVG of an eye" height={20} />
         </Box>
-<<<<<<< HEAD
 
         <List sx={{ display: { xs: 'none', sm: 'flex' }, alignItems: 'center' }} disablePadding>
           {navigation.map((item, index) => (
@@ -100,37 +85,6 @@
           </ListItem>
         </List>
 
-=======
-        <Box
-          sx={{
-            display: { xs: 'none', sm: 'initial' },
-            mr: '12px',
-          }}
-        >
-          <Button size="small" color="inherit" component={Link} href="/markets">
-            Markets
-          </Button>
-        </Box>
-        <Box sx={{ display: { xs: 'none', sm: 'initial' }, mr: '12px' }}>
-          <Button size="small" color="inherit" component={Link} href="/">
-            Dashboard
-          </Button>
-        </Box>
-        <Box
-          sx={{ display: { xs: 'none', sm: 'initial' }, mr: '12px' }}
-          component={Link}
-          href="/about"
-        >
-          <Button size="small" color="inherit">
-            Stake
-          </Button>
-        </Box>
-        <Box sx={{ display: { xs: 'none', sm: 'initial' }, mr: '12px' }}>
-          <Button size="small" color="inherit">
-            Governance
-          </Button>
-        </Box>
->>>>>>> 37252bc6
         <Box sx={{ flexGrow: 1 }} />
 
         <WalletWidget />
