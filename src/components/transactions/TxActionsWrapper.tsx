import { Trans } from '@lingui/macro';
import { Box, BoxProps, Button, CircularProgress } from '@mui/material';
import { ReactNode } from 'react';
import { TxStateType } from 'src/hooks/useModal';
import isEmpty from 'lodash/isEmpty';
import { LeftHelperText } from './FlowCommons/LeftHelperText';
import { RightHelperText } from './FlowCommons/RightHelperText';

interface TxActionsWrapperProps extends BoxProps {
  actionInProgressText: ReactNode;
  actionText: ReactNode;
  amount?: string;
  approvalTxState?: TxStateType;
  handleApproval?: () => Promise<void>;
  handleAction: () => Promise<void>;
  handleRetry?: () => void;
  isWrongNetwork: boolean;
  mainTxState: TxStateType;
  preparingTransactions: boolean;
  requiresAmount?: boolean;
  requiresApproval: boolean;
  symbol?: string;
  blocked?: boolean;
}

export const TxActionsWrapper = ({
  actionInProgressText,
  actionText,
  amount,
  approvalTxState,
  handleApproval,
  handleAction,
<<<<<<< HEAD
  // handleRetry,
  helperText,
=======
  handleRetry,
>>>>>>> 426647f9
  isWrongNetwork,
  mainTxState,
  preparingTransactions,
  requiresAmount,
  requiresApproval,
  sx,
  symbol,
  blocked,
  ...rest
}: TxActionsWrapperProps) => {
  const hasApprovalError = requiresApproval && (approvalTxState?.txError || mainTxState?.txError);
  const isAmountMissing = requiresAmount && requiresAmount && Number(amount) === 0;

  function getMainParams() {
    if (blocked) return { disabled: true, content: actionText };
    if (mainTxState?.gasEstimationError) return { disabled: true, content: actionText };
    if (isWrongNetwork) return { disabled: true, content: <Trans>Wrong Network</Trans> };
    if (isAmountMissing) return { disabled: true, content: <Trans>Enter an amount</Trans> };
    if (preparingTransactions || isEmpty(mainTxState)) return { disabled: true, loading: true };
    // if (hasApprovalError && handleRetry)
    //   return { content: <Trans>Retry with approval</Trans>, handleClick: handleRetry };
    if (mainTxState?.loading)
      return { loading: true, disabled: true, content: actionInProgressText };
    if (requiresApproval && !approvalTxState?.success)
      return { disabled: true, content: actionText };
    return { content: actionText, handleClick: handleAction };
  }

  function getApprovalParams() {
    if (
      !requiresApproval ||
      isWrongNetwork ||
      isAmountMissing ||
      preparingTransactions ||
      hasApprovalError
    )
      return null;
    if (approvalTxState?.loading)
      return { loading: true, disabled: true, content: <Trans>Approving {symbol}...</Trans> };
    if (approvalTxState?.success) return { disabled: true, content: <Trans>Approved</Trans> };
    return { content: <Trans>Approve to continue</Trans>, handleClick: handleApproval };
  }

  const { content, disabled, loading, handleClick } = getMainParams();
  const approvalParams = getApprovalParams();

  return (
    <Box sx={{ display: 'flex', flexDirection: 'column', mt: 12, ...sx }} {...rest}>
      {requiresApproval && (
        <Box sx={{ display: 'flex', justifyContent: 'space-between', alignItems: 'center', mb: 3 }}>
          <LeftHelperText amount={amount} approvalHash={approvalTxState?.txHash} />
          <RightHelperText approvalHash={approvalTxState?.txHash} />
        </Box>
      )}

      {approvalParams && (
        <Button
          variant="contained"
          disabled={approvalParams.disabled || blocked}
          onClick={approvalParams.handleClick}
          size="large"
          sx={{ minHeight: '44px' }}
          data-cy="approvalButton"
        >
          {approvalParams.loading && (
            <CircularProgress color="inherit" size="16px" sx={{ mr: 2 }} />
          )}
          {approvalParams.content}
        </Button>
      )}

      <Button
        variant="contained"
        disabled={disabled || blocked}
        onClick={handleClick}
        size="large"
        sx={{ minHeight: '44px', ...(approvalParams ? { mt: 2 } : {}) }}
        data-cy="actionButton"
      >
        {loading && <CircularProgress color="inherit" size="16px" sx={{ mr: 2 }} />}
        {content}
      </Button>
    </Box>
  );
};<|MERGE_RESOLUTION|>--- conflicted
+++ resolved
@@ -13,7 +13,6 @@
   approvalTxState?: TxStateType;
   handleApproval?: () => Promise<void>;
   handleAction: () => Promise<void>;
-  handleRetry?: () => void;
   isWrongNetwork: boolean;
   mainTxState: TxStateType;
   preparingTransactions: boolean;
@@ -30,12 +29,6 @@
   approvalTxState,
   handleApproval,
   handleAction,
-<<<<<<< HEAD
-  // handleRetry,
-  helperText,
-=======
-  handleRetry,
->>>>>>> 426647f9
   isWrongNetwork,
   mainTxState,
   preparingTransactions,
