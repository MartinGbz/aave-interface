import {
  ChainId,
  EthereumTransactionTypeExtended,
  GasType,
  InterestRate,
  Pool,
} from '@aave/contract-helpers';
import { Trans } from '@lingui/macro';
import { BoxProps, Button, CircularProgress } from '@mui/material';
import { Dispatch, SetStateAction, useEffect } from 'react';
import { TxState } from 'src/helpers/types';
import { useTransactionHandler } from 'src/helpers/useTransactionHandler';
import { ComputedReserveData } from 'src/hooks/app-data-provider/useAppDataProvider';
import { useGasStation } from 'src/hooks/useGasStation';
import { useProtocolDataContext } from 'src/hooks/useProtocolDataContext';
import { useTxBuilderContext } from 'src/hooks/useTxBuilder';
import { useWeb3Context } from 'src/libs/hooks/useWeb3Context';

import { LeftHelperText } from '../FlowCommons/LeftHelperText';
import { RightHelperText } from '../FlowCommons/RightHelperText';
import { GasOption } from '../GasStation/GasStationProvider';
import { TxActionsWrapper } from '../TxActionsWrapper';

export interface RepayActionProps extends BoxProps {
  amountToRepay: string;
  poolReserve: ComputedReserveData;
  isWrongNetwork: boolean;
  setRepayTxState: Dispatch<SetStateAction<TxState>>;
  customGasPrice?: string;
  handleClose: () => void;
  setGasLimit: Dispatch<SetStateAction<string | undefined>>;
  poolAddress: string;
  symbol: string;
  debtType: InterestRate;
  repayWithATokens: boolean;
  blocked: boolean;
}

export const RepayActions = ({
  amountToRepay,
  poolReserve,
  setRepayTxState,
  handleClose,
  setGasLimit,
  poolAddress,
  isWrongNetwork,
  sx,
  symbol,
  debtType,
  repayWithATokens,
  blocked,
  ...props
}: RepayActionProps) => {
  const { lendingPool } = useTxBuilderContext();
  const { currentChainId: chainId, currentMarketData } = useProtocolDataContext();
  const { currentAccount, chainId: connectedChainId } = useWeb3Context();
  const { state, gasPriceData } = useGasStation();

  const {
    approval,
    approved,
    action,
    requiresApproval,
    loading,
    approvalTxState,
    mainTxState,
    usePermit,
    resetStates,
  } = useTransactionHandler({
    tryPermit:
      currentMarketData.v3 && chainId !== ChainId.harmony && chainId !== ChainId.harmony_testnet,
    handleGetTxns: async () => {
      if (currentMarketData.v3) {
        // TO-DO: No need for this cast once a single Pool type is used in use-tx-builder-context
        const newPool: Pool = lendingPool as Pool;
        let tx: EthereumTransactionTypeExtended[];
        if (repayWithATokens) {
          tx = await newPool.repayWithATokens({
            user: currentAccount,
            reserve: poolReserve.underlyingAsset,
            amount: amountToRepay.toString(),
            rateMode: debtType as InterestRate,
          });
        } else {
          tx = await newPool.repay({
            user: currentAccount,
            reserve: poolReserve.underlyingAsset,
            amount: amountToRepay.toString(),
            interestRateMode: debtType,
          });
        }
        const gas: GasType | null = await tx[tx.length - 1].gas();
        setGasLimit(gas?.gasLimit);
        return tx;
      } else {
        const tx = await lendingPool.repay({
          user: currentAccount,
          reserve: poolReserve.underlyingAsset,
          amount: amountToRepay.toString(),
          interestRateMode: debtType,
        });
        const gas: GasType | null = await tx[tx.length - 1].gas();
        setGasLimit(gas?.gasLimit);
        return tx;
      }
      // TODO: add here the case for repay with collateral
    },
    handleGetPermitTxns: async (signature) => {
      const newPool: Pool = lendingPool as Pool;
      const tx = await newPool.repayWithPermit({
        user: currentAccount,
        reserve: poolReserve.underlyingAsset,
        amount: amountToRepay, // amountToRepay.toString(),
        interestRateMode: debtType,
        signature,
      });
      const gas: GasType | null = await tx[tx.length - 1].gas();
      setGasLimit(gas?.gasLimit);
      return tx;
    },
    customGasPrice:
      state.gasOption === GasOption.Custom
        ? state.customGas
        : gasPriceData.data?.[state.gasOption].legacyGasPrice,
    skip: !amountToRepay || parseFloat(amountToRepay) === 0 || blocked,
    deps: [amountToRepay, poolAddress],
  });

  const hasAmount = amountToRepay && amountToRepay !== '0';

  useEffect(() => {
    setRepayTxState({
      success: !!mainTxState.txHash,
      txError: mainTxState.txError || approvalTxState.txError,
      gasEstimationError: mainTxState.gasEstimationError || approvalTxState.gasEstimationError,
    });
  }, [setRepayTxState, mainTxState, approvalTxState]);

  const handleRetry = () => {
    setRepayTxState({
      txError: undefined,
      success: false,
      gasEstimationError: undefined,
    });
    resetStates();
  };

  return (
    <TxActionsWrapper
      mainTxState={mainTxState}
      handleClose={handleClose}
      approvalTxState={approvalTxState}
      handleRetry={handleRetry}
      hasAmount={hasAmount}
      isWrongNetwork={isWrongNetwork}
      withAmount
      helperText={
        <>
          <LeftHelperText
            amount={amountToRepay}
            error={mainTxState.txError || approvalTxState.txError}
            approvalHash={approvalTxState.txHash}
            actionHash={mainTxState.txHash}
            requiresApproval={requiresApproval}
          />
          <RightHelperText
            approvalHash={approvalTxState.txHash}
            actionHash={mainTxState.txHash}
            chainId={connectedChainId}
            usePermit={usePermit}
            action="supply"
          />
        </>
      }
      sx={sx}
      {...props}
    >
      <>
        {hasAmount && requiresApproval && !approved && !approvalTxState.txError && !isWrongNetwork && (
          <Button
            variant="contained"
            onClick={() => approval(amountToRepay, poolAddress)}
            disabled={approved || loading || isWrongNetwork || blocked}
            size="large"
            sx={{ minHeight: '44px', mb: 2 }}
          >
            {!approved && !loading && <Trans>Approve to continue</Trans>}
            {!approved && loading && (
              <>
                <CircularProgress color="inherit" size="16px" sx={{ mr: 2 }} />
                <Trans>Approving {symbol} ...</Trans>
              </>
            )}
          </Button>
        )}

<<<<<<< HEAD
        {hasAmount && !mainTxState.txHash && !mainTxState.txError && !approvalTxState.txError && (
          <Button
            variant="contained"
            onClick={action}
            disabled={
              loading ||
              (requiresApproval && !approved) ||
              isWrongNetwork ||
              !!mainTxState.gasEstimationError
            }
            size="large"
            sx={{ minHeight: '44px' }}
          >
            {!loading && !approved && <Trans>Repay {symbol}</Trans>}
            {(approved || !requiresApproval) && loading && (
              <>
                <CircularProgress color="inherit" size="16px" sx={{ mr: 2 }} />
                <Trans>Pending...</Trans>
              </>
            )}
          </Button>
        )}
=======
        {hasAmount &&
          !mainTxState.txHash &&
          !mainTxState.txError &&
          !approvalTxState.txError &&
          !isWrongNetwork && (
            <Button
              variant="contained"
              onClick={action}
              disabled={
                loading ||
                (requiresApproval && !approved) ||
                isWrongNetwork ||
                !!mainTxState.gasEstimationError
              }
              size="large"
              sx={{ minHeight: '44px' }}
            >
              {!mainTxState.txHash && !mainTxState.txError && (!loading || !approved) && (
                <Trans>Repay {symbol}</Trans>
              )}
              {approved && loading && (
                <>
                  <CircularProgress color="inherit" size="16px" sx={{ mr: 2 }} />
                  <Trans>Pending...</Trans>
                </>
              )}
            </Button>
          )}
>>>>>>> 4e4d45c6
      </>
    </TxActionsWrapper>
  );
};<|MERGE_RESOLUTION|>--- conflicted
+++ resolved
@@ -193,31 +193,6 @@
             )}
           </Button>
         )}
-
-<<<<<<< HEAD
-        {hasAmount && !mainTxState.txHash && !mainTxState.txError && !approvalTxState.txError && (
-          <Button
-            variant="contained"
-            onClick={action}
-            disabled={
-              loading ||
-              (requiresApproval && !approved) ||
-              isWrongNetwork ||
-              !!mainTxState.gasEstimationError
-            }
-            size="large"
-            sx={{ minHeight: '44px' }}
-          >
-            {!loading && !approved && <Trans>Repay {symbol}</Trans>}
-            {(approved || !requiresApproval) && loading && (
-              <>
-                <CircularProgress color="inherit" size="16px" sx={{ mr: 2 }} />
-                <Trans>Pending...</Trans>
-              </>
-            )}
-          </Button>
-        )}
-=======
         {hasAmount &&
           !mainTxState.txHash &&
           !mainTxState.txError &&
@@ -235,10 +210,8 @@
               size="large"
               sx={{ minHeight: '44px' }}
             >
-              {!mainTxState.txHash && !mainTxState.txError && (!loading || !approved) && (
-                <Trans>Repay {symbol}</Trans>
-              )}
-              {approved && loading && (
+              {!loading && !approved && <Trans>Repay {symbol}</Trans>}
+              {(approved || !requiresApproval) && loading && (
                 <>
                   <CircularProgress color="inherit" size="16px" sx={{ mr: 2 }} />
                   <Trans>Pending...</Trans>
@@ -246,7 +219,6 @@
               )}
             </Button>
           )}
->>>>>>> 4e4d45c6
       </>
     </TxActionsWrapper>
   );
