import { Box, SvgIcon, Typography } from '@mui/material';
import { ReactNode } from 'react';

interface TopInfoPanelItemProps {
  icon?: ReactNode;
  title: ReactNode;
  children: ReactNode;
  hideIcon?: boolean;
  variant?: 'light' | 'dark' | undefined; // default dark
}

export const TopInfoPanelItem = ({
  icon,
  title,
  children,
  hideIcon,
  variant = 'dark',
}: TopInfoPanelItemProps) => {
  return (
<<<<<<< HEAD
    <Box sx={{ display: 'flex', alignItems: 'center', mr: 8 }}>
      {!icon && (
=======
    <Box sx={{ display: 'flex', alignItems: 'center' }}>
      {!hideIcon && !icon && (
>>>>>>> 12ea37f2
        <Box
          sx={{
            border: '1px solid rgba(250, 251, 252, 0.12)',
            borderRadius: '12px',
            bgcolor: '#2C2D3F',
            width: 42,
            height: 42,
            mr: 3,
          }}
        />
      )}

<<<<<<< HEAD
      {icon && (
=======
      {!hideIcon && icon && (
>>>>>>> 12ea37f2
        <SvgIcon fontSize="medium" sx={{ width: 42, height: 42, mr: 3 }}>
          {icon}
        </SvgIcon>
      )}
      <Box sx={{ display: 'flex', flexDirection: 'column' }}>
        <Typography sx={{ color: variant === 'dark' ? '#FFFFFFB2' : '#47617F' }} component="div">
          {title}
        </Typography>
        {children}
      </Box>
    </Box>
  );
};<|MERGE_RESOLUTION|>--- conflicted
+++ resolved
@@ -17,13 +17,8 @@
   variant = 'dark',
 }: TopInfoPanelItemProps) => {
   return (
-<<<<<<< HEAD
-    <Box sx={{ display: 'flex', alignItems: 'center', mr: 8 }}>
-      {!icon && (
-=======
     <Box sx={{ display: 'flex', alignItems: 'center' }}>
       {!hideIcon && !icon && (
->>>>>>> 12ea37f2
         <Box
           sx={{
             border: '1px solid rgba(250, 251, 252, 0.12)',
@@ -36,11 +31,7 @@
         />
       )}
 
-<<<<<<< HEAD
-      {icon && (
-=======
       {!hideIcon && icon && (
->>>>>>> 12ea37f2
         <SvgIcon fontSize="medium" sx={{ width: 42, height: 42, mr: 3 }}>
           {icon}
         </SvgIcon>
