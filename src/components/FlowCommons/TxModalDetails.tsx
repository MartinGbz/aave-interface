import { Trans } from '@lingui/macro';
import {
  Box,
  Button,
  FormControlLabel,
  Grid,
  GridProps,
  SvgIcon,
  Switch,
  Typography,
} from '@mui/material';
import React, { Dispatch, SetStateAction } from 'react';

import { FormInfo } from '../FormItems/FormInfo';
import { FormRow } from '../FormItems/FormRow';
import { FormValue } from '../FormItems/FormValue';
import ArrowForwardIcon from '@mui/icons-material/ArrowForward';
import { HealthFactorNumber } from '../HealthFactorNumber';
import { GasStation } from '../GasStation/GasStation';
import { parseUnits } from 'ethers/lib/utils';
import { IncentivesButton } from '../incentives/IncentivesButton';
import { ReserveIncentiveResponse } from 'src/hooks/app-data-provider/useIncentiveData';
import { CheckIcon } from '@heroicons/react/outline';
import { FormattedNumber } from '../primitives/FormattedNumber';
import { InterestRate } from '@aave/contract-helpers';

export interface TxModalDetailsProps extends GridProps {
  apy?: string;
  // supplyRewards: SupplyReward[];
  showHf?: boolean;
  healthFactor?: string;
  futureHealthFactor?: string;
  gasLimit?: string;
  incentives?: ReserveIncentiveResponse[];
  stableRateIncentives?: ReserveIncentiveResponse[];
  symbol?: string;
  usedAsCollateral?: boolean;
  setActionUnWrapped?: Dispatch<SetStateAction<boolean>>;
  setInterestRateMode?: Dispatch<SetStateAction<InterestRate>>;
  borrowStableRate?: string;
  action?: string;
  actionUnWrapped?: boolean;
  walletBalance?: string;
}

export const TxModalDetails: React.FC<TxModalDetailsProps> = ({
  apy,
  showHf,
  healthFactor,
  futureHealthFactor,
  gasLimit,
  incentives,
  symbol,
  usedAsCollateral,
  setActionUnWrapped,
  actionUnWrapped,
  borrowStableRate,
  stableRateIncentives,
  setInterestRateMode,
  action,
<<<<<<< HEAD
  walletBalance,
=======
  ...props
>>>>>>> d41671ef
}) => {
  const [selectedRate, setSelectedRate] = React.useState(InterestRate.Variable);

  const handleRateChange = (rate: InterestRate) => {
    setSelectedRate(rate);
    setInterestRateMode && setInterestRateMode(rate);
  };

  return (
    <Grid container direction="row" alignItems="center" rowSpacing={'12px'} {...props}>
      {symbol && setInterestRateMode && borrowStableRate && apy && (
        <FormRow>
          <FormInfo>
            <Typography variant="description">
              <Trans>Borrow APY rate</Trans>
            </Typography>
          </FormInfo>
          <FormValue>
            <Box>
              {selectedRate === InterestRate.Variable && (
                <SvgIcon>
                  <CheckIcon />
                </SvgIcon>
              )}
              <Button variant="text" onClick={() => handleRateChange(InterestRate.Variable)}>
                Variable <FormattedNumber value={Number(apy)} percent variant="description" />
              </Button>
            </Box>
            <Box>
              {selectedRate === InterestRate.Stable && (
                <SvgIcon>
                  <CheckIcon />
                </SvgIcon>
              )}
              <Button variant="text" onClick={() => handleRateChange(InterestRate.Stable)}>
                Stable{' '}
                <FormattedNumber value={Number(borrowStableRate)} percent variant="description" />
              </Button>
            </Box>
          </FormValue>
        </FormRow>
      )}
      {!borrowStableRate && apy && (
        <FormRow>
          <FormInfo>
            <Typography variant="description">
              <Trans>Borrow APY rate</Trans>
            </Typography>
          </FormInfo>
          <FormValue>
            <FormattedNumber value={Number(apy)} percent variant="description" />
          </FormValue>
        </FormRow>
      )}
      {setActionUnWrapped && symbol && (
        <FormRow>
          <FormControlLabel
            value="darkmode"
            control={
              <Switch
                disableRipple
                checked={actionUnWrapped}
                onClick={() => setActionUnWrapped(!actionUnWrapped)}
              />
            }
            labelPlacement="end"
            label={''}
          />
          <Typography>{`Unwrap ${symbol} (to withdraw ${symbol.substring(1)})`}</Typography>
          <FormInfo />
        </FormRow>
      )}
      {apy && action && (
        <FormRow>
          <FormInfo>
            <Typography variant="description">
              <Trans>{action} APY</Trans>
            </Typography>
          </FormInfo>
          <FormValue>
            <FormattedNumber value={Number(apy)} percent variant="description" />
          </FormValue>
        </FormRow>
      )}
      {incentives && symbol && !stableRateIncentives && (
        <FormRow>
          <FormInfo>
            <Typography variant="description">
              <Trans>Rewards APR</Trans>
            </Typography>
          </FormInfo>
          <FormValue>
            <IncentivesButton incentives={incentives} symbol={symbol} />
          </FormValue>
        </FormRow>
      )}
      {incentives &&
        stableRateIncentives &&
        symbol &&
        setInterestRateMode &&
        borrowStableRate &&
        apy && (
          <FormRow>
            <FormInfo>
              <Typography variant="description">
                <Trans>Rewards APR</Trans>
              </Typography>
            </FormInfo>
            <FormValue>
              {selectedRate === InterestRate.Variable ? (
                <IncentivesButton incentives={incentives} symbol={symbol} />
              ) : (
                <IncentivesButton incentives={stableRateIncentives} symbol={symbol} />
              )}
            </FormValue>
          </FormRow>
        )}
      {usedAsCollateral && (
        <FormRow>
          <FormInfo>
            <Typography variant="description">
              <Trans>Used as collateral</Trans>
            </Typography>
          </FormInfo>
          <FormValue sx={{ display: 'flex', flexDirection: 'row' }}>
            <SvgIcon sx={{ color: 'green' }}>
              <CheckIcon />
            </SvgIcon>
            <Typography variant="description" color={usedAsCollateral ? '#46BC4B' : '#00244D'}>
              <Trans>{usedAsCollateral ? 'Yes' : 'No'}</Trans>
            </Typography>
          </FormValue>
        </FormRow>
      )}
      {walletBalance && symbol && (
        <FormRow>
          <FormInfo>
            <Typography>
              <Trans>Supply balance</Trans>
            </Typography>
          </FormInfo>
          <FormValue>{walletBalance}</FormValue>
        </FormRow>
      )}
      {showHf && healthFactor && futureHealthFactor && (
        <FormRow>
          <FormInfo>
            <Typography variant="description">
              <Trans>Health factor</Trans>
            </Typography>
          </FormInfo>
          <FormValue>
            <Typography variant="secondary14">
              <HealthFactorNumber value={healthFactor} variant="secondary14" />
              <ArrowForwardIcon />
              <HealthFactorNumber
                value={Number(futureHealthFactor) ? futureHealthFactor : healthFactor}
                variant="secondary14"
              />
            </Typography>
            <Typography variant="helperText">
              <Trans>Liquidation at</Trans>
              {' <1.0'}
            </Typography>
          </FormValue>
        </FormRow>
      )}
      <FormRow>
        <FormInfo>
          <Typography variant="description">
            <Trans>Estimated Tx cost</Trans>
          </Typography>
        </FormInfo>
        {gasLimit && (
          <FormValue>
            <GasStation gasLimit={parseUnits(gasLimit, 'wei')} />
          </FormValue>
        )}
      </FormRow>
    </Grid>
  );
};<|MERGE_RESOLUTION|>--- conflicted
+++ resolved
@@ -58,11 +58,8 @@
   stableRateIncentives,
   setInterestRateMode,
   action,
-<<<<<<< HEAD
   walletBalance,
-=======
   ...props
->>>>>>> d41671ef
 }) => {
   const [selectedRate, setSelectedRate] = React.useState(InterestRate.Variable);
 
