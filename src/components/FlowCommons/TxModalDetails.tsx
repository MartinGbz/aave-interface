import { Trans } from '@lingui/macro';
<<<<<<< HEAD
import { Box, Button, FormControlLabel, Grid, SvgIcon, Switch, Typography } from '@mui/material';
=======
import { FormControlLabel, Grid, GridProps, SvgIcon, Switch, Typography } from '@mui/material';
>>>>>>> 65547834
import React, { Dispatch, SetStateAction } from 'react';

import { FormInfo } from '../FormItems/FormInfo';
import { FormRow } from '../FormItems/FormRow';
import { FormValue } from '../FormItems/FormValue';
import ArrowForwardIcon from '@mui/icons-material/ArrowForward';
import { HealthFactorNumber } from '../HealthFactorNumber';
import { GasStation } from '../GasStation/GasStation';
import { parseUnits } from 'ethers/lib/utils';
import { IncentivesButton } from '../incentives/IncentivesButton';
import { ReserveIncentiveResponse } from 'src/hooks/app-data-provider/useIncentiveData';
import { CheckIcon } from '@heroicons/react/outline';
import { FormattedNumber } from '../primitives/FormattedNumber';
import { InterestRate } from '@aave/contract-helpers';

export interface TxModalDetailsProps extends GridProps {
  apy?: string;
  // supplyRewards: SupplyReward[];
  showHf?: boolean;
  healthFactor?: string;
  futureHealthFactor?: string;
  gasLimit?: string;
  incentives?: ReserveIncentiveResponse[];
  stableRateIncentives?: ReserveIncentiveResponse[];
  symbol?: string;
  usedAsCollateral?: boolean;
  setActionUnWrapped?: Dispatch<SetStateAction<boolean>>;
  setInterestRateMode?: Dispatch<SetStateAction<InterestRate>>;
  borrowStableRate?: string;
  action?: string;
  actionUnWrapped?: boolean;
}

export const TxModalDetails: React.FC<TxModalDetailsProps> = ({
  apy,
  showHf,
  healthFactor,
  futureHealthFactor,
  gasLimit,
  incentives,
  symbol,
  usedAsCollateral,
<<<<<<< HEAD
  setActionUnWrapped,
  actionUnWrapped,
  borrowStableRate,
  stableRateIncentives,
  setInterestRateMode,
  action,
=======
  setWithdrawUnWrapped,
  ...props
>>>>>>> 65547834
}) => {
  const [selectedRate, setSelectedRate] = React.useState(InterestRate.Variable);

  const handleRateChange = (rate: InterestRate) => {
    setSelectedRate(rate);
    setInterestRateMode && setInterestRateMode(rate);
  };

  return (
<<<<<<< HEAD
    <Grid container direction="row" alignItems="center" rowSpacing={'12px'} sx={{ mb: '24px' }}>
      {symbol && setInterestRateMode && borrowStableRate && apy && (
        <FormRow>
          <FormInfo>
            <Typography variant="description">
              <Trans>Borrow APY rate</Trans>
            </Typography>
          </FormInfo>
          <FormValue>
            <Box>
              {selectedRate === InterestRate.Variable && (
                <SvgIcon>
                  <CheckIcon />
                </SvgIcon>
              )}
              <Button variant="text" onClick={() => handleRateChange(InterestRate.Variable)}>
                Variable <FormattedNumber value={Number(apy)} percent variant="description" />
              </Button>
            </Box>
            <Box>
              {selectedRate === InterestRate.Stable && (
                <SvgIcon>
                  <CheckIcon />
                </SvgIcon>
              )}
              <Button variant="text" onClick={() => handleRateChange(InterestRate.Stable)}>
                Stable{' '}
                <FormattedNumber value={Number(borrowStableRate)} percent variant="description" />
              </Button>
            </Box>
          </FormValue>
        </FormRow>
      )}
      {!borrowStableRate && apy && (
        <FormRow>
          <FormInfo>
            <Typography variant="description">
              <Trans>Borrow APY rate</Trans>
            </Typography>
          </FormInfo>
          <FormValue>
            <FormattedNumber value={Number(apy)} percent variant="description" />
          </FormValue>
        </FormRow>
      )}
      {setActionUnWrapped && symbol && (
=======
    <Grid container direction="row" alignItems="center" rowSpacing={'12px'} {...props}>
      {setWithdrawUnWrapped && symbol && (
>>>>>>> 65547834
        <FormRow>
          <FormControlLabel
            value="darkmode"
            control={
              <Switch
                disableRipple
                checked={actionUnWrapped}
                onClick={() => setActionUnWrapped(!actionUnWrapped)}
              />
            }
            labelPlacement="end"
            label={''}
          />
          <Typography>{`Unwrap ${symbol} (to withdraw ${symbol.substring(1)})`}</Typography>
          <FormInfo />
        </FormRow>
      )}
      {apy && action && (
        <FormRow>
          <FormInfo>
            <Typography variant="description">
              <Trans>{action} APY</Trans>
            </Typography>
          </FormInfo>
          <FormValue>
            <FormattedNumber value={Number(apy)} percent variant="description" />
          </FormValue>
        </FormRow>
      )}
      {incentives && symbol && !stableRateIncentives && (
        <FormRow>
          <FormInfo>
            <Typography variant="description">
              <Trans>Rewards APR</Trans>
            </Typography>
          </FormInfo>
          <FormValue>
            <IncentivesButton incentives={incentives} symbol={symbol} />
          </FormValue>
        </FormRow>
      )}
      {incentives &&
        stableRateIncentives &&
        symbol &&
        setInterestRateMode &&
        borrowStableRate &&
        apy && (
          <FormRow>
            <FormInfo>
              <Typography variant="description">
                <Trans>Rewards APR</Trans>
              </Typography>
            </FormInfo>
            <FormValue>
              {selectedRate === InterestRate.Variable ? (
                <IncentivesButton incentives={incentives} symbol={symbol} />
              ) : (
                <IncentivesButton incentives={stableRateIncentives} symbol={symbol} />
              )}
            </FormValue>
          </FormRow>
        )}
      {usedAsCollateral && (
        <FormRow>
          <FormInfo>
            <Typography variant="description">
              <Trans>Used as collateral</Trans>
            </Typography>
          </FormInfo>
          <FormValue sx={{ display: 'flex', flexDirection: 'row' }}>
            <SvgIcon sx={{ color: 'green' }}>
              <CheckIcon />
            </SvgIcon>
            <Typography variant="description" color={usedAsCollateral ? '#46BC4B' : '#00244D'}>
              <Trans>{usedAsCollateral ? 'Yes' : 'No'}</Trans>
            </Typography>
          </FormValue>
        </FormRow>
      )}
      {showHf && healthFactor && futureHealthFactor && (
        <FormRow>
          <FormInfo>
            <Typography variant="description">
              <Trans>Health factor</Trans>
            </Typography>
          </FormInfo>
          <FormValue>
            <Typography variant="secondary14">
              <HealthFactorNumber value={healthFactor} variant="secondary14" />
              <ArrowForwardIcon />
              <HealthFactorNumber
                value={Number(futureHealthFactor) ? futureHealthFactor : healthFactor}
                variant="secondary14"
              />
            </Typography>
            <Typography variant="helperText">
              <Trans>Liquidation at</Trans>
              {' <1.0'}
            </Typography>
          </FormValue>
        </FormRow>
      )}
      <FormRow>
        <FormInfo>
          <Typography variant="description">
            <Trans>Estimated Tx cost</Trans>
          </Typography>
        </FormInfo>
        {gasLimit && (
          <FormValue>
            <GasStation gasLimit={parseUnits(gasLimit, 'wei')} />
          </FormValue>
        )}
      </FormRow>
    </Grid>
  );
};<|MERGE_RESOLUTION|>--- conflicted
+++ resolved
@@ -1,9 +1,14 @@
 import { Trans } from '@lingui/macro';
-<<<<<<< HEAD
-import { Box, Button, FormControlLabel, Grid, SvgIcon, Switch, Typography } from '@mui/material';
-=======
-import { FormControlLabel, Grid, GridProps, SvgIcon, Switch, Typography } from '@mui/material';
->>>>>>> 65547834
+import {
+  Box,
+  Button,
+  FormControlLabel,
+  Grid,
+  GridProps,
+  SvgIcon,
+  Switch,
+  Typography,
+} from '@mui/material';
 import React, { Dispatch, SetStateAction } from 'react';
 
 import { FormInfo } from '../FormItems/FormInfo';
@@ -46,17 +51,13 @@
   incentives,
   symbol,
   usedAsCollateral,
-<<<<<<< HEAD
   setActionUnWrapped,
   actionUnWrapped,
   borrowStableRate,
   stableRateIncentives,
   setInterestRateMode,
   action,
-=======
-  setWithdrawUnWrapped,
   ...props
->>>>>>> 65547834
 }) => {
   const [selectedRate, setSelectedRate] = React.useState(InterestRate.Variable);
 
@@ -66,8 +67,7 @@
   };
 
   return (
-<<<<<<< HEAD
-    <Grid container direction="row" alignItems="center" rowSpacing={'12px'} sx={{ mb: '24px' }}>
+    <Grid container direction="row" alignItems="center" rowSpacing={'12px'} {...props}>
       {symbol && setInterestRateMode && borrowStableRate && apy && (
         <FormRow>
           <FormInfo>
@@ -113,10 +113,6 @@
         </FormRow>
       )}
       {setActionUnWrapped && symbol && (
-=======
-    <Grid container direction="row" alignItems="center" rowSpacing={'12px'} {...props}>
-      {setWithdrawUnWrapped && symbol && (
->>>>>>> 65547834
         <FormRow>
           <FormControlLabel
             value="darkmode"
