import { InterestRate } from '@aave/contract-helpers';
import { CheckIcon } from '@heroicons/react/outline';
import { ArrowNarrowRightIcon } from '@heroicons/react/solid';
import { Trans } from '@lingui/macro';
import {
  Box,
  Button,
  FormControlLabel,
  GridProps,
  SvgIcon,
  Switch,
  Typography,
} from '@mui/material';
import { parseUnits } from 'ethers/lib/utils';
import React, { Dispatch, SetStateAction } from 'react';
import { Reward } from 'src/helpers/types';
import { ReserveIncentiveResponse } from 'src/hooks/app-data-provider/useIncentiveData';

import { RewardsSelect } from '../ClaimRewards/RewardsSelect';
import { FormInfo } from '../FormItems/FormInfo';
import { FormRow } from '../FormItems/FormRow';
import { FormValue } from '../FormItems/FormValue';
import { GasStation } from '../GasStation/GasStation';
import { HealthFactorNumber } from '../HealthFactorNumber';
import { IncentivesButton } from '../incentives/IncentivesButton';
import { FormattedNumber } from '../primitives/FormattedNumber';
import { TokenIcon } from '../primitives/TokenIcon';

export interface TxModalDetailsProps extends GridProps {
  apy?: string;
  // supplyRewards: SupplyReward[];
  showHf?: boolean;
  healthFactor?: string;
  futureHealthFactor?: string;
  gasLimit?: string;
  incentives?: ReserveIncentiveResponse[];
  stableRateIncentives?: ReserveIncentiveResponse[];
  symbol?: string;
  usedAsCollateral?: boolean;
  setActionUnWrapped?: Dispatch<SetStateAction<boolean>>;
  setInterestRateMode?: Dispatch<SetStateAction<InterestRate>>;
  borrowStableRate?: string;
  action?: string;
  actionUnWrapped?: boolean;
  walletBalance?: string;
  unWrappedSymbol?: string;
  rate?: InterestRate;
  underlyingAsset?: string;
  displayAmountAfterRepayInUsd?: string;
  amountAfterRepay?: string;
  allRewards?: Reward[];
  setSelectedReward?: Dispatch<SetStateAction<Reward | undefined>>;
  selectedReward?: Reward;
  faucetAmount?: string;
  emodeAssets?: string[];
  stakeAPR?: string;
  stakeRewards?: string;
  stakeRewardsInUsd?: string;
}

export const TxModalDetails: React.FC<TxModalDetailsProps> = ({
  apy,
  showHf,
  healthFactor,
  futureHealthFactor,
  gasLimit,
  incentives,
  symbol,
  usedAsCollateral,
  setActionUnWrapped,
  actionUnWrapped,
  borrowStableRate,
  stableRateIncentives,
  setInterestRateMode,
  action,
  walletBalance,
  unWrappedSymbol,
  rate,
  amountAfterRepay,
  displayAmountAfterRepayInUsd,
  allRewards,
  setSelectedReward,
  selectedReward,
  faucetAmount,
  emodeAssets,
  stakeAPR,
  stakeRewardsInUsd,
  stakeRewards,
  ...props
}) => {
  const [selectedRate, setSelectedRate] = React.useState(InterestRate.Variable);

  const handleRateChange = (rate: InterestRate) => {
    setSelectedRate(rate);
    setInterestRateMode && setInterestRateMode(rate);
  };

  return (
    <Box {...props}>
      {amountAfterRepay && displayAmountAfterRepayInUsd && symbol && (
        <FormRow>
          <FormInfo>
            <Typography>
              <Trans>Remaining debt</Trans>
            </Typography>
          </FormInfo>
          <FormValue>
            <Box sx={{ display: 'flex', flexDirection: 'row' }}>
              <TokenIcon symbol={symbol} sx={{ mx: '4px' }} />
              <FormattedNumber value={Number(amountAfterRepay)} variant="description" />
              <Typography>{symbol}</Typography>
            </Box>
            <FormattedNumber
              value={Number(displayAmountAfterRepayInUsd)}
              variant="helperText"
              compact
              symbol="USD"
            />
          </FormValue>
        </FormRow>
      )}
      {symbol && setInterestRateMode && borrowStableRate && apy && (
        <FormRow>
          <FormInfo>
            <Typography variant="description">
              <Trans>Borrow APY rate</Trans>
            </Typography>
          </FormInfo>
          <FormValue>
            <Box>
              {selectedRate === InterestRate.Variable && (
                <SvgIcon>
                  <CheckIcon />
                </SvgIcon>
              )}
              <Button variant="text" onClick={() => handleRateChange(InterestRate.Variable)}>
                Variable <FormattedNumber value={Number(apy)} percent variant="description" />
              </Button>
            </Box>
            <Box>
              {selectedRate === InterestRate.Stable && (
                <SvgIcon>
                  <CheckIcon />
                </SvgIcon>
              )}
              <Button variant="text" onClick={() => handleRateChange(InterestRate.Stable)}>
                Stable{' '}
                <FormattedNumber value={Number(borrowStableRate)} percent variant="description" />
              </Button>
            </Box>
          </FormValue>
        </FormRow>
      )}
      {!borrowStableRate && apy && !rate && (
        <FormRow>
          <FormInfo>
            <Typography variant="description">
              <Trans>Borrow APY rate</Trans>
            </Typography>
          </FormInfo>
          <FormValue>
            <FormattedNumber value={Number(apy)} percent variant="description" />
          </FormValue>
        </FormRow>
      )}
      {setActionUnWrapped && symbol && unWrappedSymbol && (
        <FormRow>
          <FormControlLabel
            value="darkmode"
            control={
              <Switch
                disableRipple
                checked={actionUnWrapped}
                onClick={() => setActionUnWrapped(!actionUnWrapped)}
              />
            }
            labelPlacement="end"
            label={''}
          />
          <Typography>{`Unwrap ${symbol} (to withdraw ${unWrappedSymbol})`}</Typography>
          <FormInfo />
        </FormRow>
      )}
      {apy && action && (
        <FormRow>
          <FormInfo>
            <Typography variant="description">
              <Trans>{action} APY</Trans>
            </Typography>
          </FormInfo>
          <FormValue>
            <FormattedNumber value={Number(apy)} percent variant="description" />
          </FormValue>
        </FormRow>
      )}
      {apy && rate && (
        <FormRow>
          <FormInfo>
            <Typography variant="description">
              <Trans>New APY</Trans>
            </Typography>
          </FormInfo>
          <FormValue>
            <Box sx={{ display: 'flex', flexDirection: 'row' }}>
              <Typography sx={{ mr: '2px' }}>
                {rate === InterestRate.Variable ? <Trans>Variable</Trans> : <Trans>Stable</Trans>}
              </Typography>
              <FormattedNumber value={Number(apy)} percent variant="description" />
            </Box>
          </FormValue>
        </FormRow>
      )}
      {incentives && symbol && !stableRateIncentives && (
        <FormRow>
          <FormInfo>
            <Typography variant="description">
              <Trans>Rewards APR</Trans>
            </Typography>
          </FormInfo>
          <FormValue>
            <IncentivesButton incentives={incentives} symbol={symbol} />
          </FormValue>
        </FormRow>
      )}
      {incentives &&
        stableRateIncentives &&
        symbol &&
        setInterestRateMode &&
        borrowStableRate &&
        apy && (
          <FormRow>
            <FormInfo>
              <Typography variant="description">
                <Trans>Rewards APR</Trans>
              </Typography>
            </FormInfo>
            <FormValue>
              {selectedRate === InterestRate.Variable ? (
                <IncentivesButton incentives={incentives} symbol={symbol} />
              ) : (
                <IncentivesButton incentives={stableRateIncentives} symbol={symbol} />
              )}
            </FormValue>
          </FormRow>
        )}
      {usedAsCollateral && (
        <FormRow>
          <FormInfo>
            <Typography variant="description">
              <Trans>Used as collateral</Trans>
            </Typography>
          </FormInfo>
          <FormValue>
            <SvgIcon sx={{ color: 'success.main', fontSize: 18 }}>
              <CheckIcon />
            </SvgIcon>
            <Typography
              variant="description"
              color={usedAsCollateral ? 'success.main' : 'error.main'}
            >
              <Trans>{usedAsCollateral ? 'Yes' : 'No'}</Trans>
            </Typography>
          </FormValue>
        </FormRow>
      )}
      {walletBalance && symbol && (
        <FormRow>
          <FormInfo>
            <Typography>
              <Trans>Supply balance</Trans>
            </Typography>
          </FormInfo>
          <FormValue>{walletBalance}</FormValue>
        </FormRow>
      )}
      {showHf && healthFactor && futureHealthFactor && (
        <FormRow>
          <FormInfo>
            <Typography variant="description">
              <Trans>Health factor</Trans>
            </Typography>
          </FormInfo>
          <Box sx={{ textAlign: 'right' }}>
            <Box sx={{ display: 'flex', alignItems: 'center' }}>
              {healthFactor !== '-1' && (
                <HealthFactorNumber value={healthFactor} variant="secondary14" />
              )}
              <SvgIcon color="primary" sx={{ fontSize: 14, mx: 1 }}>
                <ArrowNarrowRightIcon />
              </SvgIcon>
              {futureHealthFactor !== '-1' && (
                <HealthFactorNumber
                  value={Number(futureHealthFactor) ? futureHealthFactor : healthFactor}
                  variant="secondary14"
                />
              )}
            </Box>
            <Typography variant="helperText">
              <Trans>Liquidation at</Trans>
              {' <1.0'}
            </Typography>
          </Box>
        </FormRow>
      )}
      {setSelectedReward && selectedReward && allRewards && allRewards.length > 1 && (
        <RewardsSelect
          rewards={allRewards}
          selectedReward={selectedReward}
          setSelectedReward={setSelectedReward}
        />
      )}
      {selectedReward && allRewards && (
        <FormRow>
          <FormInfo>
            <Typography variant="description">
              <Trans>Balance</Trans>
            </Typography>
          </FormInfo>
          <FormValue>
            {selectedReward.symbol !== 'all' ? (
              <Box sx={{ display: 'flex', flexDirection: 'column' }}>
                <Box sx={{ display: 'flex', flexDirection: 'row' }}>
                  <TokenIcon symbol={selectedReward.symbol} sx={{ mx: '4px' }} />
                  <FormattedNumber value={Number(selectedReward.balance)} variant="description" />
                  <Typography>{selectedReward.symbol}</Typography>
                </Box>
                <FormattedNumber
                  value={Number(selectedReward.balanceUsd)}
                  variant="helperText"
                  compact
                  symbol="USD"
                />
              </Box>
            ) : (
              <Box sx={{ display: 'flex', flexDirection: 'column' }}>
                {allRewards
                  .filter((reward) => reward.symbol !== 'all')
                  .map((reward, index) => {
                    return (
                      <Box key={`claim-${index}`} sx={{ display: 'flex', flexDirection: 'column' }}>
                        <Box sx={{ display: 'flex', flexDirection: 'row' }}>
                          <TokenIcon symbol={reward.symbol} sx={{ mx: '4px' }} />
                          <FormattedNumber value={Number(reward.balance)} variant="description" />
                          <Typography>{reward.symbol}</Typography>
                        </Box>
                        <FormattedNumber
                          value={Number(reward.balanceUsd)}
                          variant="helperText"
                          compact
                          symbol="USD"
                        />
                      </Box>
                    );
                  })}
              </Box>
            )}
          </FormValue>
        </FormRow>
      )}
      {selectedReward && selectedReward.symbol === 'all' && (
        <FormRow>
          <FormInfo>
            <Typography variant="description">
              <Trans>Total worth</Trans>
            </Typography>
          </FormInfo>
          <FormValue>
            <FormattedNumber
              value={Number(selectedReward.balanceUsd)}
              variant="helperText"
              compact
              symbol="USD"
            />
          </FormValue>
        </FormRow>
      )}
      {symbol && faucetAmount && (
        <FormRow>
          <FormInfo>
            <Typography variant="description">
              <Trans>Amount</Trans>
            </Typography>
          </FormInfo>
          <FormValue>
            <Box sx={{ display: 'flex', flexDirection: 'row' }}>
              <TokenIcon symbol={symbol} sx={{ mx: '4px' }} />
              <FormattedNumber value={Number(faucetAmount)} variant="description" />
              <Typography>{symbol}</Typography>
            </Box>
          </FormValue>
        </FormRow>
      )}
      {emodeAssets && (
        <FormRow>
          <FormInfo>
            <Typography variant="description">
              <Trans>Available assets</Trans>
            </Typography>
          </FormInfo>
          <FormValue>
            <Typography variant="description">{emodeAssets.join(', ')}</Typography>
          </FormValue>
        </FormRow>
      )}
<<<<<<< HEAD
      {stakeAPR && (
        <FormRow>
          <FormInfo>
            <Typography variant="description">
              <Trans>Staking</Trans> APR
            </Typography>
          </FormInfo>
          <FormValue>
            <FormattedNumber value={Number(stakeAPR) / 10000} percent variant="description" />
          </FormValue>
        </FormRow>
      )}
      {stakeRewards && stakeRewardsInUsd && symbol && (
        <FormRow>
          <FormInfo>
            <Typography>
              <Trans>Amount</Trans>
            </Typography>
          </FormInfo>
          <FormValue>
            <Box sx={{ display: 'flex', flexDirection: 'column' }}>
              <Box sx={{ display: 'flex', flexDirection: 'row' }}>
                <TokenIcon symbol={symbol} sx={{ mx: '4px' }} />
                <FormattedNumber value={Number(stakeRewards)} variant="description" />
                <Typography>{symbol}</Typography>
              </Box>
              <FormattedNumber
                value={Number(stakeRewardsInUsd)}
                variant="helperText"
                compact
                symbol="USD"
              />
            </Box>
          </FormValue>
        </FormRow>
      )}
      {gasLimit && (
        <FormRow>
          <FormInfo>
            <Typography variant="description">
              <Trans>Estimated Tx cost</Trans>
            </Typography>
          </FormInfo>
          <FormValue>
            <GasStation gasLimit={parseUnits(gasLimit, 'wei')} />
          </FormValue>
        </FormRow>
      )}
=======
      <FormRow>
        <GasStation gasLimit={parseUnits(gasLimit || '0', 'wei')} />
      </FormRow>
>>>>>>> 00521f7f
    </Box>
  );
};<|MERGE_RESOLUTION|>--- conflicted
+++ resolved
@@ -402,7 +402,6 @@
           </FormValue>
         </FormRow>
       )}
-<<<<<<< HEAD
       {stakeAPR && (
         <FormRow>
           <FormInfo>
@@ -439,23 +438,9 @@
           </FormValue>
         </FormRow>
       )}
-      {gasLimit && (
-        <FormRow>
-          <FormInfo>
-            <Typography variant="description">
-              <Trans>Estimated Tx cost</Trans>
-            </Typography>
-          </FormInfo>
-          <FormValue>
-            <GasStation gasLimit={parseUnits(gasLimit, 'wei')} />
-          </FormValue>
-        </FormRow>
-      )}
-=======
       <FormRow>
         <GasStation gasLimit={parseUnits(gasLimit || '0', 'wei')} />
       </FormRow>
->>>>>>> 00521f7f
     </Box>
   );
 };