--- conflicted
+++ resolved
@@ -37,12 +37,9 @@
   handleClose,
   setGasLimit,
   poolAddress,
-<<<<<<< HEAD
   isWrongNetwork,
-=======
   sx,
   ...props
->>>>>>> 65547834
 }: SupplyActionProps) => {
   const { lendingPool } = useTxBuilderContext();
   const { currentChainId: chainId, currentMarketData } = useProtocolDataContext();
@@ -187,12 +184,8 @@
         <Button
           variant="contained"
           onClick={action}
-<<<<<<< HEAD
           disabled={loading || (requiresApproval && !approved) || isWrongNetwork}
-=======
-          disabled={loading || (requiresApproval && !approved)}
           sx={{ mt: !approved ? 2 : 0 }}
->>>>>>> 65547834
         >
           {!mainTxState.txHash && !mainTxState.error && (!loading || !approved) && (
             <Trans>
